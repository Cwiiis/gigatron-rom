--- conflicted
+++ resolved
@@ -16,13 +16,9 @@
     bool _decimalChars[256]     = {false};
     bool _hexaDecimalChars[256] = {false};
 
-
-<<<<<<< HEAD
     int _lineNumber = 0;
 
 
-=======
->>>>>>> bc3cddda
     uint16_t expression(void);
 
 
@@ -38,10 +34,7 @@
     {
         if(input.find_first_of("[]") != std::string::npos) return Invalid;
         if(input.find("++") != std::string::npos) return Invalid;
-<<<<<<< HEAD
         if(input.find("--") != std::string::npos) return Invalid;
-=======
->>>>>>> bc3cddda
         if(input.find_first_of("+-*/()") != std::string::npos) return Valid;
         return None;
     }
